--- conflicted
+++ resolved
@@ -10,39 +10,6 @@
 import folium
 from folium.plugins import HeatMap, PolyLineTextPath
 import branca.colormap as cm
-<<<<<<< HEAD
-=======
-from folium.raster_layers import ImageOverlay
-import numpy as np
-
-import math
-import requests
-import branca.colormap as cm
-
-
-def get_current_weather(latitude, longitude):
-    """Fetch current temperature and humidity from Open-Meteo."""
-    url = "https://api.open-meteo.com/v1/forecast"
-    params = {
-        "latitude": latitude,
-        "longitude": longitude,
-        "current_weather": True,
-        "hourly": "relative_humidity_2m",
-        "timezone": "UTC",
-    }
-    try:
-        response = requests.get(url, params=params, timeout=10)
-        data = response.json()
-        temp = data.get("current_weather", {}).get("temperature")
-        humidity = None
-        hourly = data.get("hourly", {})
-        if hourly.get("relative_humidity_2m"):
-            humidity = hourly["relative_humidity_2m"][0]
-        return temp, humidity
-    except Exception:
-        return None, None
-
->>>>>>> 80a0deca
 
 try:
     from kafka import KafkaProducer
@@ -93,7 +60,6 @@
         "NW": 315,
     }
 
-<<<<<<< HEAD
     def __init__(
         self,
         node_id: str,
@@ -109,18 +75,6 @@
 
         self.temperature = temperature
         self.humidity = humidity
-
-=======
-
-    def __init__(self, node_id: str, latitude: float, longitude: float, wind_direction: str = "N"):
-        self.node_id = node_id
-        self.latitude = latitude
-        self.longitude = longitude
-        temp, hum = get_current_weather(latitude, longitude)
-        self.temperature = temp if temp is not None else random.uniform(15, 25)
-        self.humidity = hum if hum is not None else random.uniform(30, 50)
-
->>>>>>> 80a0deca
         self.wind_vector = (
             random.uniform(0, 10),
             self.DIRECTIONS.get(wind_direction.upper(), 0),
@@ -142,7 +96,6 @@
             "humidity": round(self.humidity, 2),
         }
 
-<<<<<<< HEAD
 
 def initialize_nodes_center_grid(
     grid_size: int,
@@ -158,19 +111,6 @@
         temp = random.uniform(15, 25)
     if hum is None:
         hum = random.uniform(30, 50)
-
-=======
-
-def initialize_nodes_center_grid(
-    grid_size: int,
-    center_lat: float,
-    center_long: float,
-    lat_spread: float = 0.01,
-    lon_spread: float = 0.01,
-    wind_direction: str = "N",
-) -> List[IoTNode]:
-    """Create a grid of nodes evenly spaced around a center coordinate."""
->>>>>>> 80a0deca
     nodes = []
     lat_start = center_lat - lat_spread
     lon_start = center_long - lon_spread
@@ -181,7 +121,6 @@
             latitude = lat_start + i * lat_step
             longitude = lon_start + j * lon_step
             node_id = f"node_{i+1}_{j+1}"
-<<<<<<< HEAD
             nodes.append(
                 IoTNode(
                     node_id,
@@ -192,15 +131,11 @@
                     wind_direction=wind_direction,
                 )
             )
-=======
-            nodes.append(IoTNode(node_id, latitude, longitude, wind_direction))
->>>>>>> 80a0deca
     return nodes
 
 # ---------------------------------------------------------------------------
 # Visualization helpers
 # ---------------------------------------------------------------------------
-<<<<<<< HEAD
 
 def visualize_nodes_folium(nodes: List[IoTNode]):
     """Display node markers on a folium map."""
@@ -232,17 +167,6 @@
     for n in nodes:
         folium.Marker([n.latitude, n.longitude], popup=n.node_id).add_to(m)
     return m
-=======
-
-def visualize_nodes_folium(nodes: List[IoTNode]):
-    """Display node markers on a folium map."""
-    first = nodes[0]
-    m = folium.Map(location=[first.latitude, first.longitude], zoom_start=14)
-    for n in nodes:
-        folium.Marker([n.latitude, n.longitude], popup=n.node_id).add_to(m)
-    return m
-
->>>>>>> 80a0deca
 
 def visualize_temperature_heatmap(nodes: List[IoTNode], zoom_start: int = 14):
     """Render a smooth temperature heatmap."""
@@ -266,7 +190,6 @@
         folium.Marker([n.latitude, n.longitude], popup=n.node_id).add_to(m)
     return m
 
-<<<<<<< HEAD
 def visualize_wind_vectors(nodes: List[IoTNode], scale: float = 0.005):
     """Draw wind direction arrows for each node."""
     first = nodes[0]
@@ -308,27 +231,10 @@
 # ---------------------------------------------------------------------------
 # Kafka streaming
 # ---------------------------------------------------------------------------
-=======
-
-def visualize_wind_vectors(nodes: List[IoTNode], scale: float = 0.005):
-    """Draw wind direction arrows for each node."""
-    first = nodes[0]
-    m = folium.Map(location=[first.latitude, first.longitude], zoom_start=14)
-    for n in nodes:
-        folium.Marker([n.latitude, n.longitude], popup=n.node_id).add_to(m)
-        speed, direction = n.wind_vector
-        end_lat = n.latitude + scale * speed * math.cos(math.radians(direction))
-        end_lon = n.longitude + scale * speed * math.sin(math.radians(direction))
-        line = folium.PolyLine([[n.latitude, n.longitude], [end_lat, end_lon]], color="blue", weight=2).add_to(m)
-        PolyLineTextPath(line, "→", repeat=True, offset=5, attributes={"fill": "blue", "font-weight": "bold"}).add_to(m)
-    return m
-
->>>>>>> 80a0deca
 
 class DummyProducer:
     """Fallback producer used when Kafka is unavailable."""
 
-<<<<<<< HEAD
     def send(self, topic: str, value: dict):
         print(f"[DummyProducer] {topic}: {value}")
 
@@ -342,52 +248,6 @@
     )
 
 
-=======
-def visualize_metric_folium(
-    nodes: List[IoTNode],
-    metric: str,
-    accessor: Optional[Callable[[IoTNode], float]] = None,
-):
-    """Color nodes by ``metric`` using a linear colormap."""
-    first = nodes[0]
-    m = folium.Map(location=[first.latitude, first.longitude], zoom_start=14)
-    values = [accessor(n) if accessor else getattr(n, metric) for n in nodes]
-    colormap = cm.linear.YlOrRd_09.scale(min(values), max(values))
-    for n in nodes:
-        val = accessor(n) if accessor else getattr(n, metric)
-        folium.CircleMarker(
-            [n.latitude, n.longitude],
-            radius=6,
-            color=colormap(val),
-            fill=True,
-            fill_color=colormap(val),
-            popup=f"{n.node_id} {metric}: {val:.2f}",
-        ).add_to(m)
-    colormap.caption = metric.capitalize()
-    colormap.add_to(m)
-    return m
-
-# ---------------------------------------------------------------------------
-# Kafka streaming
-# ---------------------------------------------------------------------------
-
-class DummyProducer:
-    """Fallback producer used when Kafka is unavailable."""
-
-    def send(self, topic: str, value: dict):
-        print(f"[DummyProducer] {topic}: {value}")
-
-
-def get_producer():
-    if KafkaProducer is None:
-        return DummyProducer()
-    return KafkaProducer(
-        bootstrap_servers=["localhost:9092"],
-        value_serializer=lambda v: json.dumps(v).encode("utf-8"),
-    )
-
-
->>>>>>> 80a0deca
 def stream_data(nodes: List[IoTNode], topic: str, interval: int = 1):
     """Continuously send sensor data to Kafka."""
     producer = get_producer()
