--- conflicted
+++ resolved
@@ -15,10 +15,8 @@
 import json
 import folium
 import requests
-<<<<<<< HEAD
 import branca.colormap as cm
-=======
->>>>>>> df61de0f
+
 
 
 def get_current_weather(latitude, longitude):
@@ -133,7 +131,6 @@
     return nodes
 
 
-<<<<<<< HEAD
 def initialize_nodes_center_grid(grid_size, center_lat, center_long, lat_spread=0.01, lon_spread=0.01, wind_direction="N"):
     """Create a grid of nodes centered around a coordinate.
 
@@ -158,21 +155,6 @@
 # Example: grid of nodes centered at given coordinates
 nodes = initialize_nodes_center_grid(
     grid_size=5,
-=======
-def initialize_nodes_center(num_nodes, center_lat, center_long, lat_spread=0.01, lon_spread=0.01, wind_direction="N"):
-    """Create nodes randomly distributed around a center coordinate."""
-    nodes = []
-    for i in range(num_nodes):
-        latitude = center_lat + random.uniform(-lat_spread, lat_spread)
-        longitude = center_long + random.uniform(-lon_spread, lon_spread)
-        node_id = f"node_{i+1}"
-        nodes.append(IoTNode(node_id, latitude, longitude, wind_direction=wind_direction))
-    return nodes
-
-# Example: randomly distributed nodes around a center coordinate
-nodes = initialize_nodes_center(
-    num_nodes=25,
->>>>>>> df61de0f
     center_lat=34.0522,
     center_long=-118.2437,
     lat_spread=0.02,
