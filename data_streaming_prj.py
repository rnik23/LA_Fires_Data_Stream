#!/usr/bin/env python
# coding: utf-8

# # Simulating IoT Devices for Real-Time Data Streaming with Kafka"
# 

# ## 2. Setup and Installation
# 

# In[3]:


import random
import time
import json
import folium
from folium.plugins import HeatMap, PolyLineTextPath
<<<<<<< HEAD
from folium.raster_layers import ImageOverlay
import numpy as np
=======
>>>>>>> 9b5672ec
import math
import requests
import branca.colormap as cm


<<<<<<< HEAD
=======

>>>>>>> 9b5672ec
def get_current_weather(latitude, longitude):
    """Fetch current temperature and humidity from Open-Meteo."""
    url = "https://api.open-meteo.com/v1/forecast"
    params = {
        "latitude": latitude,
        "longitude": longitude,
        "current_weather": True,
        "hourly": "relative_humidity_2m",
        "timezone": "UTC",
    }
    try:
        response = requests.get(url, params=params, timeout=10)
        data = response.json()
        temp = data.get("current_weather", {}).get("temperature")
        humidity = None
        hourly = data.get("hourly", {})
        if hourly.get("relative_humidity_2m"):
            humidity = hourly["relative_humidity_2m"][0]
        return temp, humidity
    except Exception:
        return None, None

try:
    from kafka import KafkaProducer
    producer = KafkaProducer(
        bootstrap_servers=["localhost:9092"],
        value_serializer=lambda v: json.dumps(v).encode("utf-8"),
    )
except Exception:
    class DummyProducer:
        """Fallback producer used when Kafka is unavailable."""

        def send(self, topic, value):
            print(f"[DummyProducer] {topic}: {value}")

    producer = DummyProducer()


# ## 3. Code Sections
# 

# ### 1. Simulating IoT Devices:
# 
# 

# In[4]:


# IoT node class
class IoTNode:
    DIRECTIONS = {
        "N": 0,
        "NE": 45,
        "E": 90,
        "SE": 135,
        "S": 180,
        "SW": 225,
        "W": 270,
        "NW": 315,
    }

    def __init__(self, node_id, latitude, longitude, wind_direction="N"):
        self.node_id = node_id
        self.latitude = latitude
        self.longitude = longitude

        # Pull baseline weather conditions for this location
        temp, hum = get_current_weather(latitude, longitude)
        self.temperature = temp if temp is not None else random.uniform(15, 25)
        self.humidity = hum if hum is not None else random.uniform(30, 50)

        # Wind vector uses user-supplied direction with random speed
        self.wind_vector = (
            random.uniform(0, 10),
            self.DIRECTIONS.get(wind_direction.upper(), 0),
        )

    def generate_data(self):
        # Simulate sensor data with noise
        self.temperature += random.uniform(-0.5, 0.5)  # Add some noise
        self.wind_vector = (
            max(0, self.wind_vector[0] + random.uniform(-1, 1)),
            (self.wind_vector[1] + random.uniform(-10, 10)) % 360,
        )
        self.humidity += random.uniform(-1, 1)
        return {
            "node_id": self.node_id,
            "gps": [self.latitude, self.longitude],
            "temperature": round(self.temperature, 2),
            "wind_vector": [round(self.wind_vector[0], 2), round(self.wind_vector[1], 2)],
            "humidity": round(self.humidity, 2),
        }

# ### 2.Data Generation:
# 
#  

# In[5]:


# Create a grid of IoT nodes
def initialize_nodes(grid_size, start_lat, start_long, step=0.01, wind_direction="N"):
    nodes = []
    for i in range(grid_size):
        for j in range(grid_size):
            node_id = f"node_{i}_{j}"
            latitude = start_lat + (i * step)
            longitude = start_long + (j * step)
            nodes.append(IoTNode(node_id, latitude, longitude, wind_direction=wind_direction))
    return nodes


def initialize_nodes_center_grid(grid_size, center_lat, center_long, lat_spread=0.01, lon_spread=0.01, wind_direction="N"):
    """Create a grid of nodes centered around a coordinate.

    The grid is spread evenly across the latitude and longitude ranges
    defined by ``lat_spread`` and ``lon_spread`` (on either side of the
    center point).
    """
    nodes = []
    lat_start = center_lat - lat_spread
    lon_start = center_long - lon_spread
    # Avoid division by zero when grid_size == 1
    lat_step = (2 * lat_spread) / max(grid_size - 1, 1)
    lon_step = (2 * lon_spread) / max(grid_size - 1, 1)
    for i in range(grid_size):
        for j in range(grid_size):
            latitude = lat_start + i * lat_step
            longitude = lon_start + j * lon_step
            node_id = f"node_{i+1}_{j+1}"
            nodes.append(IoTNode(node_id, latitude, longitude, wind_direction=wind_direction))
    return nodes

# Example: grid of nodes centered at given coordinates
nodes = initialize_nodes_center_grid(
    grid_size=5,
    center_lat=34.0522,
    center_long=-118.2437,
    lat_spread=0.02,
    lon_spread=0.02,
    wind_direction="NE",
)

# #### show geolocation on map:

# In[6]:


import folium

# Function to visualize nodes on a map
def visualize_nodes_folium(nodes):
    """Basic map showing node positions."""
<<<<<<< HEAD
    first_node = nodes[0]
    m = folium.Map(location=[first_node.latitude, first_node.longitude], zoom_start=14)
=======
    first_node = nodes[0]
    m = folium.Map(location=[first_node.latitude, first_node.longitude], zoom_start=14)
    for node in nodes:
        folium.Marker([node.latitude, node.longitude], popup=node.node_id).add_to(m)
    return m


def visualize_temperature_heatmap(nodes):
    """Visualize temperature using a heatmap with node markers."""
    first_node = nodes[0]
    m = folium.Map(location=[first_node.latitude, first_node.longitude], zoom_start=14)
    heat_data = [[n.latitude, n.longitude, n.temperature] for n in nodes]
    HeatMap(heat_data, min_opacity=0.5, radius=25, blur=15, max_zoom=1).add_to(m)
>>>>>>> 9b5672ec
    for node in nodes:
        folium.Marker([node.latitude, node.longitude], popup=node.node_id).add_to(m)
    return m


<<<<<<< HEAD
def visualize_temperature_heatmap(nodes, grid_size=100):
    """Create a smooth temperature surface using inverse distance weighting."""
    first_node = nodes[0]
    m = folium.Map(location=[first_node.latitude, first_node.longitude], zoom_start=14)

    lats = np.array([n.latitude for n in nodes])
    lons = np.array([n.longitude for n in nodes])
    temps = np.array([n.temperature for n in nodes])

    min_lat, max_lat = lats.min(), lats.max()
    min_lon, max_lon = lons.min(), lons.max()
    lat_grid = np.linspace(min_lat, max_lat, grid_size)
    lon_grid = np.linspace(min_lon, max_lon, grid_size)
    grid_lat, grid_lon = np.meshgrid(lat_grid, lon_grid, indexing="ij")

    temp_grid = np.zeros_like(grid_lat)
    weight_sum = np.zeros_like(grid_lat)
    for lat, lon, temp in zip(lats, lons, temps):
        dist_sq = (grid_lat - lat) ** 2 + (grid_lon - lon) ** 2
        weights = 1 / (dist_sq + 1e-12)
        temp_grid += weights * temp
        weight_sum += weights
    temp_grid /= weight_sum

    colormap = cm.linear.YlOrRd_09.scale(float(temp_grid.min()), float(temp_grid.max()))
    ImageOverlay(
        temp_grid,
        bounds=[[float(min_lat), float(min_lon)], [float(max_lat), float(max_lon)]],
        opacity=0.6,
        colormap=lambda x: colormap(x),
        mercator_project=True,
    ).add_to(m)

    for node in nodes:
        folium.CircleMarker([node.latitude, node.longitude], radius=4, color="black", fill=True, fill_opacity=1).add_to(m)
    colormap.caption = "Temperature"
    colormap.add_to(m)
    return m


=======
>>>>>>> 9b5672ec
def visualize_wind_vectors(nodes, scale=0.005):
    """Display wind vectors as arrows originating from each node."""
    first_node = nodes[0]
    m = folium.Map(location=[first_node.latitude, first_node.longitude], zoom_start=14)
    for node in nodes:
        folium.Marker([node.latitude, node.longitude], popup=node.node_id).add_to(m)
        speed, direction = node.wind_vector
        end_lat = node.latitude + scale * speed * math.cos(math.radians(direction))
        end_lon = node.longitude + scale * speed * math.sin(math.radians(direction))
        line = folium.PolyLine([[node.latitude, node.longitude], [end_lat, end_lon]], color="blue", weight=2).add_to(m)
        PolyLineTextPath(line, "→", repeat=True, offset=5, attributes={"fill": "blue", "font-weight": "bold"}).add_to(m)
    return m


def visualize_metric_folium(nodes, metric, accessor=None):
    """Visualize a numeric node attribute on a map using color scaling.

    Parameters
    ----------
    nodes : list
        List of ``IoTNode`` objects.
    metric : str
        Attribute name to visualize.
    accessor : callable, optional
        If provided, called with a node to get the value instead of
        ``getattr(node, metric)``.
    """
    first_node = nodes[0]
    m = folium.Map(location=[first_node.latitude, first_node.longitude], zoom_start=14)
    if accessor is None:
        values = [getattr(n, metric) for n in nodes]
    else:
        values = [accessor(n) for n in nodes]
    colormap = cm.linear.YlOrRd_09.scale(min(values), max(values))
    for node in nodes:
        val = accessor(node) if accessor else getattr(node, metric)
        folium.CircleMarker(
            [node.latitude, node.longitude],
            radius=6,
            color=colormap(val),
            fill=True,
            fill_color=colormap(val),
            popup=f"{node.node_id} {metric}: {val:.2f}",
        ).add_to(m)
    colormap.caption = metric.capitalize()
    colormap.add_to(m)
    return m

# Visualize the IoT nodes and metrics
m = visualize_nodes_folium(nodes)
m.save("iot_nodes_map.html")

temp_heatmap = visualize_temperature_heatmap(nodes)
temp_heatmap.save("iot_temperature_heatmap.html")

<<<<<<< HEAD
=======

>>>>>>> 9b5672ec
humidity_map = visualize_metric_folium(nodes, "humidity")
humidity_map.save("iot_humidity_map.html")

wind_vector_map = visualize_wind_vectors(nodes)
wind_vector_map.save("iot_wind_vector_map.html")

<<<<<<< HEAD
=======

>>>>>>> 9b5672ec


# ### 3. Kafka Integration:
# 
# 

# #### Streaming Data to Kafka

# In[ ]:


def stream_data(nodes, topic, interval=1):
    while True:
        for node in nodes:
            data = node.generate_data()
            producer.send(topic, value=data)  # Send data to Kafka
            print(f"Sent: {data}")
        time.sleep(interval)  # Wait before the next batch

# Stream data to Kafka topic 'iot_fire_data'
stream_data(nodes, topic='iot_fire_data', interval=2)


# ### 4. Testing the Stream:
# 
# 

# ## 4. Documentation
# 

# 

# <|MERGE_RESOLUTION|>--- conflicted
+++ resolved
@@ -15,20 +15,16 @@
 import json
 import folium
 from folium.plugins import HeatMap, PolyLineTextPath
-<<<<<<< HEAD
+
 from folium.raster_layers import ImageOverlay
 import numpy as np
-=======
->>>>>>> 9b5672ec
+
 import math
 import requests
 import branca.colormap as cm
 
 
-<<<<<<< HEAD
-=======
-
->>>>>>> 9b5672ec
+
 def get_current_weather(latitude, longitude):
     """Fetch current temperature and humidity from Open-Meteo."""
     url = "https://api.open-meteo.com/v1/forecast"
@@ -182,10 +178,6 @@
 # Function to visualize nodes on a map
 def visualize_nodes_folium(nodes):
     """Basic map showing node positions."""
-<<<<<<< HEAD
-    first_node = nodes[0]
-    m = folium.Map(location=[first_node.latitude, first_node.longitude], zoom_start=14)
-=======
     first_node = nodes[0]
     m = folium.Map(location=[first_node.latitude, first_node.longitude], zoom_start=14)
     for node in nodes:
@@ -193,19 +185,6 @@
     return m
 
 
-def visualize_temperature_heatmap(nodes):
-    """Visualize temperature using a heatmap with node markers."""
-    first_node = nodes[0]
-    m = folium.Map(location=[first_node.latitude, first_node.longitude], zoom_start=14)
-    heat_data = [[n.latitude, n.longitude, n.temperature] for n in nodes]
-    HeatMap(heat_data, min_opacity=0.5, radius=25, blur=15, max_zoom=1).add_to(m)
->>>>>>> 9b5672ec
-    for node in nodes:
-        folium.Marker([node.latitude, node.longitude], popup=node.node_id).add_to(m)
-    return m
-
-
-<<<<<<< HEAD
 def visualize_temperature_heatmap(nodes, grid_size=100):
     """Create a smooth temperature surface using inverse distance weighting."""
     first_node = nodes[0]
@@ -246,8 +225,6 @@
     return m
 
 
-=======
->>>>>>> 9b5672ec
 def visualize_wind_vectors(nodes, scale=0.005):
     """Display wind vectors as arrows originating from each node."""
     first_node = nodes[0]
@@ -303,20 +280,14 @@
 temp_heatmap = visualize_temperature_heatmap(nodes)
 temp_heatmap.save("iot_temperature_heatmap.html")
 
-<<<<<<< HEAD
-=======
-
->>>>>>> 9b5672ec
+
 humidity_map = visualize_metric_folium(nodes, "humidity")
 humidity_map.save("iot_humidity_map.html")
 
 wind_vector_map = visualize_wind_vectors(nodes)
 wind_vector_map.save("iot_wind_vector_map.html")
 
-<<<<<<< HEAD
-=======
-
->>>>>>> 9b5672ec
+
 
 
 # ### 3. Kafka Integration:
