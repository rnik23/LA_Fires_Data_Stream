"""Utilities to simulate IoT fire monitoring nodes and visualize readings."""

import json
import math
import random
import time
from typing import Callable, List, Optional

import requests
import folium
from folium.plugins import HeatMap, PolyLineTextPath
<<<<<<< HEAD
import branca.colormap as cm
=======
from folium.raster_layers import ImageOverlay
import numpy as np

import math
import requests
import branca.colormap as cm


def get_current_weather(latitude, longitude):
    """Fetch current temperature and humidity from Open-Meteo."""
    url = "https://api.open-meteo.com/v1/forecast"
    params = {
        "latitude": latitude,
        "longitude": longitude,
        "current_weather": True,
        "hourly": "relative_humidity_2m",
        "timezone": "UTC",
    }
    try:
        response = requests.get(url, params=params, timeout=10)
        data = response.json()
        temp = data.get("current_weather", {}).get("temperature")
        humidity = None
        hourly = data.get("hourly", {})
        if hourly.get("relative_humidity_2m"):
            humidity = hourly["relative_humidity_2m"][0]
        return temp, humidity
    except Exception:
        return None, None
>>>>>>> 22b85e9a

try:
    from kafka import KafkaProducer
except Exception:  # pragma: no cover - kafka is optional
    KafkaProducer = None

# ---------------------------------------------------------------------------
# Weather helpers
# ---------------------------------------------------------------------------

def get_current_weather(latitude: float, longitude: float):
    """Return (temperature, humidity) from the Open-Meteo API."""
    url = "https://api.open-meteo.com/v1/forecast"
    params = {
        "latitude": latitude,
        "longitude": longitude,
        "current_weather": True,
        "hourly": "relative_humidity_2m",
        "timezone": "UTC",
    }
    try:
        resp = requests.get(url, params=params, timeout=10)
        data = resp.json()
        temp = data.get("current_weather", {}).get("temperature")
        humidity = None
        hourly = data.get("hourly", {})
        if hourly.get("relative_humidity_2m"):
            humidity = hourly["relative_humidity_2m"][0]
        return temp, humidity
    except Exception:
        return None, None

# ---------------------------------------------------------------------------
# Node simulation
# ---------------------------------------------------------------------------

class IoTNode:
<<<<<<< HEAD
    """Represents a single simulated IoT node."""

=======
>>>>>>> 22b85e9a
    DIRECTIONS = {
        "N": 0,
        "NE": 45,
        "E": 90,
        "SE": 135,
        "S": 180,
        "SW": 225,
        "W": 270,
        "NW": 315,
    }

<<<<<<< HEAD
    def __init__(self, node_id: str, latitude: float, longitude: float, wind_direction: str = "N"):
        self.node_id = node_id
        self.latitude = latitude
        self.longitude = longitude
=======
    def __init__(self, node_id, latitude, longitude, wind_direction="N"):
        self.node_id = node_id
        self.latitude = latitude
        self.longitude = longitude

        # Pull baseline weather conditions for this location
        temp, hum = get_current_weather(latitude, longitude)
        self.temperature = temp if temp is not None else random.uniform(15, 25)
        self.humidity = hum if hum is not None else random.uniform(30, 50)

        # Wind vector uses user-supplied direction with random speed
        self.wind_vector = (
            random.uniform(0, 10),
            self.DIRECTIONS.get(wind_direction.upper(), 0),
        )
>>>>>>> 22b85e9a

        temp, hum = get_current_weather(latitude, longitude)
        self.temperature = temp if temp is not None else random.uniform(15, 25)
        self.humidity = hum if hum is not None else random.uniform(30, 50)

        self.wind_vector = (
<<<<<<< HEAD
            random.uniform(0, 10),
            self.DIRECTIONS.get(wind_direction.upper(), 0),
        )

    def generate_data(self):
        """Generate a new sensor reading with noise."""
        self.temperature += random.uniform(-0.5, 0.5)
        self.wind_vector = (
=======
>>>>>>> 22b85e9a
            max(0, self.wind_vector[0] + random.uniform(-1, 1)),
            (self.wind_vector[1] + random.uniform(-10, 10)) % 360,
        )
        self.humidity += random.uniform(-1, 1)
        return {
            "node_id": self.node_id,
            "gps": [self.latitude, self.longitude],
            "temperature": round(self.temperature, 2),
            "wind_vector": [round(self.wind_vector[0], 2), round(self.wind_vector[1], 2)],
            "humidity": round(self.humidity, 2),
        }


<<<<<<< HEAD
def initialize_nodes_center_grid(
    grid_size: int,
    center_lat: float,
    center_long: float,
    lat_spread: float = 0.01,
    lon_spread: float = 0.01,
    wind_direction: str = "N",
) -> List[IoTNode]:
    """Create a grid of nodes evenly spaced around a center coordinate."""
=======

# Create a grid of IoT nodes
def initialize_nodes(grid_size, start_lat, start_long, step=0.01, wind_direction="N"):
>>>>>>> 22b85e9a
    nodes = []
    lat_start = center_lat - lat_spread
    lon_start = center_long - lon_spread
    lat_step = (2 * lat_spread) / max(grid_size - 1, 1)
    lon_step = (2 * lon_spread) / max(grid_size - 1, 1)
    for i in range(grid_size):
        for j in range(grid_size):
<<<<<<< HEAD
            latitude = lat_start + i * lat_step
            longitude = lon_start + j * lon_step
            node_id = f"node_{i+1}_{j+1}"
            nodes.append(IoTNode(node_id, latitude, longitude, wind_direction))
    return nodes

# ---------------------------------------------------------------------------
# Visualization helpers
# ---------------------------------------------------------------------------
=======
            node_id = f"node_{i}_{j}"
            latitude = start_lat + (i * step)
            longitude = start_long + (j * step)
            nodes.append(IoTNode(node_id, latitude, longitude, wind_direction=wind_direction))
    return nodes


def initialize_nodes_center_grid(grid_size, center_lat, center_long, lat_spread=0.01, lon_spread=0.01, wind_direction="N"):
    """Create a grid of nodes centered around a coordinate.

    The grid is spread evenly across the latitude and longitude ranges
    defined by ``lat_spread`` and ``lon_spread`` (on either side of the
    center point).
    """
    nodes = []
    lat_start = center_lat - lat_spread
    lon_start = center_long - lon_spread
    # Avoid division by zero when grid_size == 1
    lat_step = (2 * lat_spread) / max(grid_size - 1, 1)
    lon_step = (2 * lon_spread) / max(grid_size - 1, 1)
    for i in range(grid_size):
        for j in range(grid_size):
            latitude = lat_start + i * lat_step
            longitude = lon_start + j * lon_step
            node_id = f"node_{i+1}_{j+1}"
            nodes.append(IoTNode(node_id, latitude, longitude, wind_direction=wind_direction))
    return nodes

# Example: grid of nodes centered at given coordinates
nodes = initialize_nodes_center_grid(
    grid_size=5,
    center_lat=34.0522,
    center_long=-118.2437,
    lat_spread=0.02,
    lon_spread=0.02,
    wind_direction="NE",
)
>>>>>>> 22b85e9a

def visualize_nodes_folium(nodes: List[IoTNode]):
    """Display node markers on a folium map."""
    first = nodes[0]
    m = folium.Map(location=[first.latitude, first.longitude], zoom_start=14)
    for n in nodes:
        folium.Marker([n.latitude, n.longitude], popup=n.node_id).add_to(m)
    return m


def visualize_temperature_heatmap(nodes: List[IoTNode], zoom_start: int = 14):
    """Render a smooth temperature heatmap."""
    first = nodes[0]
    m = folium.Map(location=[first.latitude, first.longitude], zoom_start=zoom_start)
    temps = [n.temperature for n in nodes]
    tmin, tmax = min(temps), max(temps)
    heat_data = [
        [n.latitude, n.longitude, (n.temperature - tmin) / (tmax - tmin or 1)]
        for n in nodes
    ]
    HeatMap(
        heat_data,
        min_opacity=0.3,
        radius=50,
        blur=35,
        max_zoom=zoom_start,
        gradient={0.2: "blue", 0.4: "cyan", 0.6: "lime", 0.8: "yellow", 1.0: "red"},
    ).add_to(m)
    for n in nodes:
        folium.Marker([n.latitude, n.longitude], popup=n.node_id).add_to(m)
    return m


<<<<<<< HEAD
def visualize_wind_vectors(nodes: List[IoTNode], scale: float = 0.005):
    """Draw wind direction arrows for each node."""
    first = nodes[0]
    m = folium.Map(location=[first.latitude, first.longitude], zoom_start=14)
    for n in nodes:
        folium.Marker([n.latitude, n.longitude], popup=n.node_id).add_to(m)
        speed, direction = n.wind_vector
        end_lat = n.latitude + scale * speed * math.cos(math.radians(direction))
        end_lon = n.longitude + scale * speed * math.sin(math.radians(direction))
        line = folium.PolyLine([[n.latitude, n.longitude], [end_lat, end_lon]], color="blue", weight=2).add_to(m)
        PolyLineTextPath(line, "→", repeat=True, offset=5, attributes={"fill": "blue", "font-weight": "bold"}).add_to(m)
    return m

=======
# Function to visualize nodes on a map
def visualize_nodes_folium(nodes):
    """Basic map showing node positions."""
    first_node = nodes[0]
    m = folium.Map(location=[first_node.latitude, first_node.longitude], zoom_start=14)
    for node in nodes:
        folium.Marker([node.latitude, node.longitude], popup=node.node_id).add_to(m)
    return m


def _estimate_heat_radius(nodes, zoom=14):
    """Estimate a HeatMap radius (in pixels) so neighboring nodes touch."""
    if len(nodes) < 2:
        return 25

    coords = [(n.latitude, n.longitude) for n in nodes]
    min_dist = float("inf")
    for i, (lat1, lon1) in enumerate(coords):
        for lat2, lon2 in coords[i + 1:]:
            dist = math.hypot(lat1 - lat2, lon1 - lon2)
            if 0 < dist < min_dist:
                min_dist = dist

    if not math.isfinite(min_dist):
        min_dist = 0.01

    pixels_per_deg = 256 * 2 ** zoom / 360
    return max(1, int(pixels_per_deg * min_dist / 2))


def visualize_temperature_heatmap(nodes, zoom_start=14):
    """Visualize temperature as a smooth, continuous heatmap."""
    first_node = nodes[0]
    m = folium.Map(location=[first_node.latitude, first_node.longitude], zoom_start=zoom_start)

    temps = [n.temperature for n in nodes]
    min_temp, max_temp = min(temps), max(temps)
    heat_data = [
        [n.latitude, n.longitude, (n.temperature - min_temp) / (max_temp - min_temp or 1)]
        for n in nodes
    ]

    HeatMap(
        heat_data,
        min_opacity=0.3,
        radius=50,
        blur=35,
        max_zoom=zoom_start,
        gradient={
            0.2: "blue",
            0.4: "cyan",
            0.6: "lime",
            0.8: "yellow",
            1.0: "red",
        },
    ).add_to(m)

    for node in nodes:
        folium.Marker([node.latitude, node.longitude], popup=node.node_id).add_to(m)
    return m


def visualize_wind_vectors(nodes, scale=0.005):
    """Display wind vectors as arrows originating from each node."""
    first_node = nodes[0]
    m = folium.Map(location=[first_node.latitude, first_node.longitude], zoom_start=14)
    for node in nodes:
        folium.Marker([node.latitude, node.longitude], popup=node.node_id).add_to(m)
        speed, direction = node.wind_vector
        end_lat = node.latitude + scale * speed * math.cos(math.radians(direction))
        end_lon = node.longitude + scale * speed * math.sin(math.radians(direction))
        line = folium.PolyLine([[node.latitude, node.longitude], [end_lat, end_lon]], color="blue", weight=2).add_to(m)
        PolyLineTextPath(line, "→", repeat=True, offset=5, attributes={"fill": "blue", "font-weight": "bold"}).add_to(m)
    return m

def visualize_metric_folium(nodes, metric, accessor=None):
    """Visualize a numeric node attribute on a map using color scaling.

    Parameters
    ----------
    nodes : list
        List of ``IoTNode`` objects.
    metric : str
        Attribute name to visualize.
    accessor : callable, optional
        If provided, called with a node to get the value instead of
        ``getattr(node, metric)``.
    """
    first_node = nodes[0]
    m = folium.Map(location=[first_node.latitude, first_node.longitude], zoom_start=14)
    if accessor is None:
        values = [getattr(n, metric) for n in nodes]
    else:
        values = [accessor(n) for n in nodes]
    colormap = cm.linear.YlOrRd_09.scale(min(values), max(values))
    for node in nodes:
        val = accessor(node) if accessor else getattr(node, metric)
        folium.CircleMarker(
            [node.latitude, node.longitude],
            radius=6,
            color=colormap(val),
            fill=True,
            fill_color=colormap(val),
            popup=f"{node.node_id} {metric}: {val:.2f}",
        ).add_to(m)
    colormap.caption = metric.capitalize()
    colormap.add_to(m)
    return m

# Visualize the IoT nodes and metrics
m = visualize_nodes_folium(nodes)
m.save("iot_nodes_map.html")

temp_heatmap = visualize_temperature_heatmap(nodes)
temp_heatmap.save("iot_temperature_heatmap.html")


humidity_map = visualize_metric_folium(nodes, "humidity")
humidity_map.save("iot_humidity_map.html")

wind_vector_map = visualize_wind_vectors(nodes)
wind_vector_map.save("iot_wind_vector_map.html")


>>>>>>> 22b85e9a

def visualize_metric_folium(
    nodes: List[IoTNode],
    metric: str,
    accessor: Optional[Callable[[IoTNode], float]] = None,
):
    """Color nodes by ``metric`` using a linear colormap."""
    first = nodes[0]
    m = folium.Map(location=[first.latitude, first.longitude], zoom_start=14)
    values = [accessor(n) if accessor else getattr(n, metric) for n in nodes]
    colormap = cm.linear.YlOrRd_09.scale(min(values), max(values))
    for n in nodes:
        val = accessor(n) if accessor else getattr(n, metric)
        folium.CircleMarker(
            [n.latitude, n.longitude],
            radius=6,
            color=colormap(val),
            fill=True,
            fill_color=colormap(val),
            popup=f"{n.node_id} {metric}: {val:.2f}",
        ).add_to(m)
    colormap.caption = metric.capitalize()
    colormap.add_to(m)
    return m

# ---------------------------------------------------------------------------
# Kafka streaming
# ---------------------------------------------------------------------------

class DummyProducer:
    """Fallback producer used when Kafka is unavailable."""

    def send(self, topic: str, value: dict):
        print(f"[DummyProducer] {topic}: {value}")


def get_producer():
    if KafkaProducer is None:
        return DummyProducer()
    return KafkaProducer(
        bootstrap_servers=["localhost:9092"],
        value_serializer=lambda v: json.dumps(v).encode("utf-8"),
    )


def stream_data(nodes: List[IoTNode], topic: str, interval: int = 1):
    """Continuously send sensor data to Kafka."""
    producer = get_producer()
    while True:
        for node in nodes:
            data = node.generate_data()
            producer.send(topic, value=data)
            print(f"Sent: {data}")
        time.sleep(interval)


if __name__ == "__main__":
    nodes = initialize_nodes_center_grid(
        grid_size=5,
        center_lat=34.0522,
        center_long=-118.2437,
        lat_spread=0.02,
        lon_spread=0.02,
        wind_direction="NE",
    )

    visualize_nodes_folium(nodes).save("iot_nodes_map.html")
    visualize_temperature_heatmap(nodes).save("iot_temperature_heatmap.html")
    visualize_metric_folium(nodes, "humidity").save("iot_humidity_map.html")
    visualize_wind_vectors(nodes).save("iot_wind_vector_map.html")
    # Uncomment to stream data
    # stream_data(nodes, topic="iot_fire_data", interval=2)<|MERGE_RESOLUTION|>--- conflicted
+++ resolved
@@ -9,9 +9,7 @@
 import requests
 import folium
 from folium.plugins import HeatMap, PolyLineTextPath
-<<<<<<< HEAD
 import branca.colormap as cm
-=======
 from folium.raster_layers import ImageOverlay
 import numpy as np
 
@@ -41,7 +39,7 @@
         return temp, humidity
     except Exception:
         return None, None
->>>>>>> 22b85e9a
+
 
 try:
     from kafka import KafkaProducer
@@ -79,11 +77,8 @@
 # ---------------------------------------------------------------------------
 
 class IoTNode:
-<<<<<<< HEAD
     """Represents a single simulated IoT node."""
 
-=======
->>>>>>> 22b85e9a
     DIRECTIONS = {
         "N": 0,
         "NE": 45,
@@ -95,45 +90,24 @@
         "NW": 315,
     }
 
-<<<<<<< HEAD
+
     def __init__(self, node_id: str, latitude: float, longitude: float, wind_direction: str = "N"):
         self.node_id = node_id
         self.latitude = latitude
         self.longitude = longitude
-=======
-    def __init__(self, node_id, latitude, longitude, wind_direction="N"):
-        self.node_id = node_id
-        self.latitude = latitude
-        self.longitude = longitude
-
-        # Pull baseline weather conditions for this location
         temp, hum = get_current_weather(latitude, longitude)
         self.temperature = temp if temp is not None else random.uniform(15, 25)
         self.humidity = hum if hum is not None else random.uniform(30, 50)
 
-        # Wind vector uses user-supplied direction with random speed
         self.wind_vector = (
             random.uniform(0, 10),
             self.DIRECTIONS.get(wind_direction.upper(), 0),
         )
->>>>>>> 22b85e9a
-
-        temp, hum = get_current_weather(latitude, longitude)
-        self.temperature = temp if temp is not None else random.uniform(15, 25)
-        self.humidity = hum if hum is not None else random.uniform(30, 50)
-
-        self.wind_vector = (
-<<<<<<< HEAD
-            random.uniform(0, 10),
-            self.DIRECTIONS.get(wind_direction.upper(), 0),
-        )
 
     def generate_data(self):
         """Generate a new sensor reading with noise."""
         self.temperature += random.uniform(-0.5, 0.5)
         self.wind_vector = (
-=======
->>>>>>> 22b85e9a
             max(0, self.wind_vector[0] + random.uniform(-1, 1)),
             (self.wind_vector[1] + random.uniform(-10, 10)) % 360,
         )
@@ -147,7 +121,6 @@
         }
 
 
-<<<<<<< HEAD
 def initialize_nodes_center_grid(
     grid_size: int,
     center_lat: float,
@@ -157,11 +130,6 @@
     wind_direction: str = "N",
 ) -> List[IoTNode]:
     """Create a grid of nodes evenly spaced around a center coordinate."""
-=======
-
-# Create a grid of IoT nodes
-def initialize_nodes(grid_size, start_lat, start_long, step=0.01, wind_direction="N"):
->>>>>>> 22b85e9a
     nodes = []
     lat_start = center_lat - lat_spread
     lon_start = center_long - lon_spread
@@ -169,7 +137,6 @@
     lon_step = (2 * lon_spread) / max(grid_size - 1, 1)
     for i in range(grid_size):
         for j in range(grid_size):
-<<<<<<< HEAD
             latitude = lat_start + i * lat_step
             longitude = lon_start + j * lon_step
             node_id = f"node_{i+1}_{j+1}"
@@ -179,45 +146,6 @@
 # ---------------------------------------------------------------------------
 # Visualization helpers
 # ---------------------------------------------------------------------------
-=======
-            node_id = f"node_{i}_{j}"
-            latitude = start_lat + (i * step)
-            longitude = start_long + (j * step)
-            nodes.append(IoTNode(node_id, latitude, longitude, wind_direction=wind_direction))
-    return nodes
-
-
-def initialize_nodes_center_grid(grid_size, center_lat, center_long, lat_spread=0.01, lon_spread=0.01, wind_direction="N"):
-    """Create a grid of nodes centered around a coordinate.
-
-    The grid is spread evenly across the latitude and longitude ranges
-    defined by ``lat_spread`` and ``lon_spread`` (on either side of the
-    center point).
-    """
-    nodes = []
-    lat_start = center_lat - lat_spread
-    lon_start = center_long - lon_spread
-    # Avoid division by zero when grid_size == 1
-    lat_step = (2 * lat_spread) / max(grid_size - 1, 1)
-    lon_step = (2 * lon_spread) / max(grid_size - 1, 1)
-    for i in range(grid_size):
-        for j in range(grid_size):
-            latitude = lat_start + i * lat_step
-            longitude = lon_start + j * lon_step
-            node_id = f"node_{i+1}_{j+1}"
-            nodes.append(IoTNode(node_id, latitude, longitude, wind_direction=wind_direction))
-    return nodes
-
-# Example: grid of nodes centered at given coordinates
-nodes = initialize_nodes_center_grid(
-    grid_size=5,
-    center_lat=34.0522,
-    center_long=-118.2437,
-    lat_spread=0.02,
-    lon_spread=0.02,
-    wind_direction="NE",
-)
->>>>>>> 22b85e9a
 
 def visualize_nodes_folium(nodes: List[IoTNode]):
     """Display node markers on a folium map."""
@@ -251,7 +179,6 @@
     return m
 
 
-<<<<<<< HEAD
 def visualize_wind_vectors(nodes: List[IoTNode], scale: float = 0.005):
     """Draw wind direction arrows for each node."""
     first = nodes[0]
@@ -265,132 +192,7 @@
         PolyLineTextPath(line, "→", repeat=True, offset=5, attributes={"fill": "blue", "font-weight": "bold"}).add_to(m)
     return m
 
-=======
-# Function to visualize nodes on a map
-def visualize_nodes_folium(nodes):
-    """Basic map showing node positions."""
-    first_node = nodes[0]
-    m = folium.Map(location=[first_node.latitude, first_node.longitude], zoom_start=14)
-    for node in nodes:
-        folium.Marker([node.latitude, node.longitude], popup=node.node_id).add_to(m)
-    return m
-
-
-def _estimate_heat_radius(nodes, zoom=14):
-    """Estimate a HeatMap radius (in pixels) so neighboring nodes touch."""
-    if len(nodes) < 2:
-        return 25
-
-    coords = [(n.latitude, n.longitude) for n in nodes]
-    min_dist = float("inf")
-    for i, (lat1, lon1) in enumerate(coords):
-        for lat2, lon2 in coords[i + 1:]:
-            dist = math.hypot(lat1 - lat2, lon1 - lon2)
-            if 0 < dist < min_dist:
-                min_dist = dist
-
-    if not math.isfinite(min_dist):
-        min_dist = 0.01
-
-    pixels_per_deg = 256 * 2 ** zoom / 360
-    return max(1, int(pixels_per_deg * min_dist / 2))
-
-
-def visualize_temperature_heatmap(nodes, zoom_start=14):
-    """Visualize temperature as a smooth, continuous heatmap."""
-    first_node = nodes[0]
-    m = folium.Map(location=[first_node.latitude, first_node.longitude], zoom_start=zoom_start)
-
-    temps = [n.temperature for n in nodes]
-    min_temp, max_temp = min(temps), max(temps)
-    heat_data = [
-        [n.latitude, n.longitude, (n.temperature - min_temp) / (max_temp - min_temp or 1)]
-        for n in nodes
-    ]
-
-    HeatMap(
-        heat_data,
-        min_opacity=0.3,
-        radius=50,
-        blur=35,
-        max_zoom=zoom_start,
-        gradient={
-            0.2: "blue",
-            0.4: "cyan",
-            0.6: "lime",
-            0.8: "yellow",
-            1.0: "red",
-        },
-    ).add_to(m)
-
-    for node in nodes:
-        folium.Marker([node.latitude, node.longitude], popup=node.node_id).add_to(m)
-    return m
-
-
-def visualize_wind_vectors(nodes, scale=0.005):
-    """Display wind vectors as arrows originating from each node."""
-    first_node = nodes[0]
-    m = folium.Map(location=[first_node.latitude, first_node.longitude], zoom_start=14)
-    for node in nodes:
-        folium.Marker([node.latitude, node.longitude], popup=node.node_id).add_to(m)
-        speed, direction = node.wind_vector
-        end_lat = node.latitude + scale * speed * math.cos(math.radians(direction))
-        end_lon = node.longitude + scale * speed * math.sin(math.radians(direction))
-        line = folium.PolyLine([[node.latitude, node.longitude], [end_lat, end_lon]], color="blue", weight=2).add_to(m)
-        PolyLineTextPath(line, "→", repeat=True, offset=5, attributes={"fill": "blue", "font-weight": "bold"}).add_to(m)
-    return m
-
-def visualize_metric_folium(nodes, metric, accessor=None):
-    """Visualize a numeric node attribute on a map using color scaling.
-
-    Parameters
-    ----------
-    nodes : list
-        List of ``IoTNode`` objects.
-    metric : str
-        Attribute name to visualize.
-    accessor : callable, optional
-        If provided, called with a node to get the value instead of
-        ``getattr(node, metric)``.
-    """
-    first_node = nodes[0]
-    m = folium.Map(location=[first_node.latitude, first_node.longitude], zoom_start=14)
-    if accessor is None:
-        values = [getattr(n, metric) for n in nodes]
-    else:
-        values = [accessor(n) for n in nodes]
-    colormap = cm.linear.YlOrRd_09.scale(min(values), max(values))
-    for node in nodes:
-        val = accessor(node) if accessor else getattr(node, metric)
-        folium.CircleMarker(
-            [node.latitude, node.longitude],
-            radius=6,
-            color=colormap(val),
-            fill=True,
-            fill_color=colormap(val),
-            popup=f"{node.node_id} {metric}: {val:.2f}",
-        ).add_to(m)
-    colormap.caption = metric.capitalize()
-    colormap.add_to(m)
-    return m
-
-# Visualize the IoT nodes and metrics
-m = visualize_nodes_folium(nodes)
-m.save("iot_nodes_map.html")
-
-temp_heatmap = visualize_temperature_heatmap(nodes)
-temp_heatmap.save("iot_temperature_heatmap.html")
-
-
-humidity_map = visualize_metric_folium(nodes, "humidity")
-humidity_map.save("iot_humidity_map.html")
-
-wind_vector_map = visualize_wind_vectors(nodes)
-wind_vector_map.save("iot_wind_vector_map.html")
-
-
->>>>>>> 22b85e9a
+
 
 def visualize_metric_folium(
     nodes: List[IoTNode],
