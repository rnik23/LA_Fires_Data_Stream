#!/usr/bin/env python
# coding: utf-8

# # Simulating IoT Devices for Real-Time Data Streaming with Kafka"
# 

# ## 2. Setup and Installation
# 

# In[3]:


import random
import time
import json
import folium
from folium.plugins import HeatMap, PolyLineTextPath
<<<<<<< HEAD
from folium.raster_layers import ImageOverlay
import numpy as np
=======

from folium.raster_layers import ImageOverlay
import numpy as np

>>>>>>> f8909b6f
import math
import requests
import branca.colormap as cm


<<<<<<< HEAD
=======

>>>>>>> f8909b6f
def get_current_weather(latitude, longitude):
    """Fetch current temperature and humidity from Open-Meteo."""
    url = "https://api.open-meteo.com/v1/forecast"
    params = {
        "latitude": latitude,
        "longitude": longitude,
        "current_weather": True,
        "hourly": "relative_humidity_2m",
        "timezone": "UTC",
    }
    try:
        response = requests.get(url, params=params, timeout=10)
        data = response.json()
        temp = data.get("current_weather", {}).get("temperature")
        humidity = None
        hourly = data.get("hourly", {})
        if hourly.get("relative_humidity_2m"):
            humidity = hourly["relative_humidity_2m"][0]
        return temp, humidity
    except Exception:
        return None, None

try:
    from kafka import KafkaProducer
    producer = KafkaProducer(
        bootstrap_servers=["localhost:9092"],
        value_serializer=lambda v: json.dumps(v).encode("utf-8"),
    )
except Exception:
    class DummyProducer:
        """Fallback producer used when Kafka is unavailable."""

        def send(self, topic, value):
            print(f"[DummyProducer] {topic}: {value}")

    producer = DummyProducer()


# ## 3. Code Sections
# 

# ### 1. Simulating IoT Devices:
# 
# 

# In[4]:


# IoT node class
class IoTNode:
    DIRECTIONS = {
        "N": 0,
        "NE": 45,
        "E": 90,
        "SE": 135,
        "S": 180,
        "SW": 225,
        "W": 270,
        "NW": 315,
    }

    def __init__(self, node_id, latitude, longitude, wind_direction="N"):
        self.node_id = node_id
        self.latitude = latitude
        self.longitude = longitude

        # Pull baseline weather conditions for this location
        temp, hum = get_current_weather(latitude, longitude)
        self.temperature = temp if temp is not None else random.uniform(15, 25)
        self.humidity = hum if hum is not None else random.uniform(30, 50)

        # Wind vector uses user-supplied direction with random speed
        self.wind_vector = (
            random.uniform(0, 10),
            self.DIRECTIONS.get(wind_direction.upper(), 0),
        )

    def generate_data(self):
        # Simulate sensor data with noise
        self.temperature += random.uniform(-0.5, 0.5)  # Add some noise
        self.wind_vector = (
            max(0, self.wind_vector[0] + random.uniform(-1, 1)),
            (self.wind_vector[1] + random.uniform(-10, 10)) % 360,
        )
        self.humidity += random.uniform(-1, 1)
        return {
            "node_id": self.node_id,
            "gps": [self.latitude, self.longitude],
            "temperature": round(self.temperature, 2),
            "wind_vector": [round(self.wind_vector[0], 2), round(self.wind_vector[1], 2)],
            "humidity": round(self.humidity, 2),
        }

# ### 2.Data Generation:
# 
#  

# In[5]:


# Create a grid of IoT nodes
def initialize_nodes(grid_size, start_lat, start_long, step=0.01, wind_direction="N"):
    nodes = []
    for i in range(grid_size):
        for j in range(grid_size):
            node_id = f"node_{i}_{j}"
            latitude = start_lat + (i * step)
            longitude = start_long + (j * step)
            nodes.append(IoTNode(node_id, latitude, longitude, wind_direction=wind_direction))
<<<<<<< HEAD
    return nodes


def initialize_nodes_center_grid(grid_size, center_lat, center_long, lat_spread=0.01, lon_spread=0.01, wind_direction="N"):
    """Create a grid of nodes centered around a coordinate.

    The grid is spread evenly across the latitude and longitude ranges
    defined by ``lat_spread`` and ``lon_spread`` (on either side of the
    center point).
    """
    nodes = []
    lat_start = center_lat - lat_spread
    lon_start = center_long - lon_spread
    # Avoid division by zero when grid_size == 1
    lat_step = (2 * lat_spread) / max(grid_size - 1, 1)
    lon_step = (2 * lon_spread) / max(grid_size - 1, 1)
    for i in range(grid_size):
        for j in range(grid_size):
            latitude = lat_start + i * lat_step
            longitude = lon_start + j * lon_step
            node_id = f"node_{i+1}_{j+1}"
            nodes.append(IoTNode(node_id, latitude, longitude, wind_direction=wind_direction))
    return nodes

=======
    return nodes


def initialize_nodes_center_grid(grid_size, center_lat, center_long, lat_spread=0.01, lon_spread=0.01, wind_direction="N"):
    """Create a grid of nodes centered around a coordinate.

    The grid is spread evenly across the latitude and longitude ranges
    defined by ``lat_spread`` and ``lon_spread`` (on either side of the
    center point).
    """
    nodes = []
    lat_start = center_lat - lat_spread
    lon_start = center_long - lon_spread
    # Avoid division by zero when grid_size == 1
    lat_step = (2 * lat_spread) / max(grid_size - 1, 1)
    lon_step = (2 * lon_spread) / max(grid_size - 1, 1)
    for i in range(grid_size):
        for j in range(grid_size):
            latitude = lat_start + i * lat_step
            longitude = lon_start + j * lon_step
            node_id = f"node_{i+1}_{j+1}"
            nodes.append(IoTNode(node_id, latitude, longitude, wind_direction=wind_direction))
    return nodes

>>>>>>> f8909b6f
# Example: grid of nodes centered at given coordinates
nodes = initialize_nodes_center_grid(
    grid_size=5,
    center_lat=34.0522,
    center_long=-118.2437,
    lat_spread=0.02,
    lon_spread=0.02,
    wind_direction="NE",
)

# #### show geolocation on map:

# In[6]:


import folium

# Function to visualize nodes on a map
def visualize_nodes_folium(nodes):
    """Basic map showing node positions."""
    first_node = nodes[0]
    m = folium.Map(location=[first_node.latitude, first_node.longitude], zoom_start=14)
    for node in nodes:
        folium.Marker([node.latitude, node.longitude], popup=node.node_id).add_to(m)
    return m


<<<<<<< HEAD
def _estimate_heat_radius(nodes, zoom=14):
    """Estimate a HeatMap radius (in pixels) so neighboring nodes touch."""
    if len(nodes) < 2:
        return 25

    coords = [(n.latitude, n.longitude) for n in nodes]
    min_dist = float("inf")
    for i, (lat1, lon1) in enumerate(coords):
        for lat2, lon2 in coords[i + 1:]:
            dist = math.hypot(lat1 - lat2, lon1 - lon2)
            if 0 < dist < min_dist:
                min_dist = dist

    if not math.isfinite(min_dist):
        min_dist = 0.01

    pixels_per_deg = 256 * 2 ** zoom / 360
    return max(1, int(pixels_per_deg * min_dist / 2))


def visualize_temperature_heatmap(nodes, zoom_start=14):
    """Visualize temperature with HeatMap radius based on node spacing."""
    first_node = nodes[0]
    m = folium.Map(location=[first_node.latitude, first_node.longitude], zoom_start=zoom_start)

    radius = _estimate_heat_radius(nodes, zoom=zoom_start)
    heat_data = [[n.latitude, n.longitude, n.temperature] for n in nodes]
    HeatMap(
        heat_data,
        min_opacity=0.5,
        radius=radius,
        blur=max(1, radius // 2),
        max_zoom=zoom_start,
    ).add_to(m)

    for node in nodes:
        folium.Marker([node.latitude, node.longitude], popup=node.node_id).add_to(m)
=======
def visualize_temperature_heatmap(nodes, grid_size=100):
    """Create a smooth temperature surface using inverse distance weighting."""
    first_node = nodes[0]
    m = folium.Map(location=[first_node.latitude, first_node.longitude], zoom_start=14)

    lats = np.array([n.latitude for n in nodes])
    lons = np.array([n.longitude for n in nodes])
    temps = np.array([n.temperature for n in nodes])

    min_lat, max_lat = lats.min(), lats.max()
    min_lon, max_lon = lons.min(), lons.max()
    lat_grid = np.linspace(min_lat, max_lat, grid_size)
    lon_grid = np.linspace(min_lon, max_lon, grid_size)
    grid_lat, grid_lon = np.meshgrid(lat_grid, lon_grid, indexing="ij")

    temp_grid = np.zeros_like(grid_lat)
    weight_sum = np.zeros_like(grid_lat)
    for lat, lon, temp in zip(lats, lons, temps):
        dist_sq = (grid_lat - lat) ** 2 + (grid_lon - lon) ** 2
        weights = 1 / (dist_sq + 1e-12)
        temp_grid += weights * temp
        weight_sum += weights
    temp_grid /= weight_sum

    colormap = cm.linear.YlOrRd_09.scale(float(temp_grid.min()), float(temp_grid.max()))
    ImageOverlay(
        temp_grid,
        bounds=[[float(min_lat), float(min_lon)], [float(max_lat), float(max_lon)]],
        opacity=0.6,
        colormap=lambda x: colormap(x),
        mercator_project=True,
    ).add_to(m)

    for node in nodes:
        folium.CircleMarker([node.latitude, node.longitude], radius=4, color="black", fill=True, fill_opacity=1).add_to(m)
    colormap.caption = "Temperature"
    colormap.add_to(m)
>>>>>>> f8909b6f
    return m


def visualize_wind_vectors(nodes, scale=0.005):
    """Display wind vectors as arrows originating from each node."""
    first_node = nodes[0]
    m = folium.Map(location=[first_node.latitude, first_node.longitude], zoom_start=14)
    for node in nodes:
        folium.Marker([node.latitude, node.longitude], popup=node.node_id).add_to(m)
        speed, direction = node.wind_vector
        end_lat = node.latitude + scale * speed * math.cos(math.radians(direction))
        end_lon = node.longitude + scale * speed * math.sin(math.radians(direction))
        line = folium.PolyLine([[node.latitude, node.longitude], [end_lat, end_lon]], color="blue", weight=2).add_to(m)
        PolyLineTextPath(line, "→", repeat=True, offset=5, attributes={"fill": "blue", "font-weight": "bold"}).add_to(m)
    return m


def visualize_metric_folium(nodes, metric, accessor=None):
    """Visualize a numeric node attribute on a map using color scaling.

    Parameters
    ----------
    nodes : list
        List of ``IoTNode`` objects.
    metric : str
        Attribute name to visualize.
    accessor : callable, optional
        If provided, called with a node to get the value instead of
        ``getattr(node, metric)``.
    """
    first_node = nodes[0]
    m = folium.Map(location=[first_node.latitude, first_node.longitude], zoom_start=14)
    if accessor is None:
        values = [getattr(n, metric) for n in nodes]
    else:
        values = [accessor(n) for n in nodes]
    colormap = cm.linear.YlOrRd_09.scale(min(values), max(values))
    for node in nodes:
        val = accessor(node) if accessor else getattr(node, metric)
        folium.CircleMarker(
            [node.latitude, node.longitude],
            radius=6,
            color=colormap(val),
            fill=True,
            fill_color=colormap(val),
            popup=f"{node.node_id} {metric}: {val:.2f}",
        ).add_to(m)
    colormap.caption = metric.capitalize()
    colormap.add_to(m)
    return m

# Visualize the IoT nodes and metrics
m = visualize_nodes_folium(nodes)
m.save("iot_nodes_map.html")

temp_heatmap = visualize_temperature_heatmap(nodes)
temp_heatmap.save("iot_temperature_heatmap.html")

<<<<<<< HEAD
=======

>>>>>>> f8909b6f
humidity_map = visualize_metric_folium(nodes, "humidity")
humidity_map.save("iot_humidity_map.html")

wind_vector_map = visualize_wind_vectors(nodes)
wind_vector_map.save("iot_wind_vector_map.html")

<<<<<<< HEAD
=======

>>>>>>> f8909b6f


# ### 3. Kafka Integration:
# 
# 

# #### Streaming Data to Kafka

# In[ ]:


def stream_data(nodes, topic, interval=1):
    while True:
        for node in nodes:
            data = node.generate_data()
            producer.send(topic, value=data)  # Send data to Kafka
            print(f"Sent: {data}")
        time.sleep(interval)  # Wait before the next batch

# Stream data to Kafka topic 'iot_fire_data'
stream_data(nodes, topic='iot_fire_data', interval=2)


# ### 4. Testing the Stream:
# 
# 

# ## 4. Documentation
# 

# 

# <|MERGE_RESOLUTION|>--- conflicted
+++ resolved
@@ -15,24 +15,15 @@
 import json
 import folium
 from folium.plugins import HeatMap, PolyLineTextPath
-<<<<<<< HEAD
+
 from folium.raster_layers import ImageOverlay
 import numpy as np
-=======
-
-from folium.raster_layers import ImageOverlay
-import numpy as np
-
->>>>>>> f8909b6f
+
 import math
 import requests
 import branca.colormap as cm
 
 
-<<<<<<< HEAD
-=======
-
->>>>>>> f8909b6f
 def get_current_weather(latitude, longitude):
     """Fetch current temperature and humidity from Open-Meteo."""
     url = "https://api.open-meteo.com/v1/forecast"
@@ -142,7 +133,6 @@
             latitude = start_lat + (i * step)
             longitude = start_long + (j * step)
             nodes.append(IoTNode(node_id, latitude, longitude, wind_direction=wind_direction))
-<<<<<<< HEAD
     return nodes
 
 
@@ -167,32 +157,7 @@
             nodes.append(IoTNode(node_id, latitude, longitude, wind_direction=wind_direction))
     return nodes
 
-=======
-    return nodes
-
-
-def initialize_nodes_center_grid(grid_size, center_lat, center_long, lat_spread=0.01, lon_spread=0.01, wind_direction="N"):
-    """Create a grid of nodes centered around a coordinate.
-
-    The grid is spread evenly across the latitude and longitude ranges
-    defined by ``lat_spread`` and ``lon_spread`` (on either side of the
-    center point).
-    """
-    nodes = []
-    lat_start = center_lat - lat_spread
-    lon_start = center_long - lon_spread
-    # Avoid division by zero when grid_size == 1
-    lat_step = (2 * lat_spread) / max(grid_size - 1, 1)
-    lon_step = (2 * lon_spread) / max(grid_size - 1, 1)
-    for i in range(grid_size):
-        for j in range(grid_size):
-            latitude = lat_start + i * lat_step
-            longitude = lon_start + j * lon_step
-            node_id = f"node_{i+1}_{j+1}"
-            nodes.append(IoTNode(node_id, latitude, longitude, wind_direction=wind_direction))
-    return nodes
-
->>>>>>> f8909b6f
+
 # Example: grid of nodes centered at given coordinates
 nodes = initialize_nodes_center_grid(
     grid_size=5,
@@ -220,7 +185,6 @@
     return m
 
 
-<<<<<<< HEAD
 def _estimate_heat_radius(nodes, zoom=14):
     """Estimate a HeatMap radius (in pixels) so neighboring nodes touch."""
     if len(nodes) < 2:
@@ -258,45 +222,6 @@
 
     for node in nodes:
         folium.Marker([node.latitude, node.longitude], popup=node.node_id).add_to(m)
-=======
-def visualize_temperature_heatmap(nodes, grid_size=100):
-    """Create a smooth temperature surface using inverse distance weighting."""
-    first_node = nodes[0]
-    m = folium.Map(location=[first_node.latitude, first_node.longitude], zoom_start=14)
-
-    lats = np.array([n.latitude for n in nodes])
-    lons = np.array([n.longitude for n in nodes])
-    temps = np.array([n.temperature for n in nodes])
-
-    min_lat, max_lat = lats.min(), lats.max()
-    min_lon, max_lon = lons.min(), lons.max()
-    lat_grid = np.linspace(min_lat, max_lat, grid_size)
-    lon_grid = np.linspace(min_lon, max_lon, grid_size)
-    grid_lat, grid_lon = np.meshgrid(lat_grid, lon_grid, indexing="ij")
-
-    temp_grid = np.zeros_like(grid_lat)
-    weight_sum = np.zeros_like(grid_lat)
-    for lat, lon, temp in zip(lats, lons, temps):
-        dist_sq = (grid_lat - lat) ** 2 + (grid_lon - lon) ** 2
-        weights = 1 / (dist_sq + 1e-12)
-        temp_grid += weights * temp
-        weight_sum += weights
-    temp_grid /= weight_sum
-
-    colormap = cm.linear.YlOrRd_09.scale(float(temp_grid.min()), float(temp_grid.max()))
-    ImageOverlay(
-        temp_grid,
-        bounds=[[float(min_lat), float(min_lon)], [float(max_lat), float(max_lon)]],
-        opacity=0.6,
-        colormap=lambda x: colormap(x),
-        mercator_project=True,
-    ).add_to(m)
-
-    for node in nodes:
-        folium.CircleMarker([node.latitude, node.longitude], radius=4, color="black", fill=True, fill_opacity=1).add_to(m)
-    colormap.caption = "Temperature"
-    colormap.add_to(m)
->>>>>>> f8909b6f
     return m
 
 
@@ -355,20 +280,14 @@
 temp_heatmap = visualize_temperature_heatmap(nodes)
 temp_heatmap.save("iot_temperature_heatmap.html")
 
-<<<<<<< HEAD
-=======
-
->>>>>>> f8909b6f
+
 humidity_map = visualize_metric_folium(nodes, "humidity")
 humidity_map.save("iot_humidity_map.html")
 
 wind_vector_map = visualize_wind_vectors(nodes)
 wind_vector_map.save("iot_wind_vector_map.html")
 
-<<<<<<< HEAD
-=======
-
->>>>>>> f8909b6f
+
 
 
 # ### 3. Kafka Integration:
